--- conflicted
+++ resolved
@@ -73,7 +73,6 @@
         - *module_bl
         - *module_hic_sam3u2c
         - records/board/sam3u2c_bl.yaml
-<<<<<<< HEAD
     stm32f103xb_bl:
         - *module_bl
         - *module_hic_stm32f103xb
@@ -90,10 +89,7 @@
         - *module_bl
         - *module_hic_stlink_v2_dongle
         - records/board/stlink_v2_dongle_bl.yaml
-    sam3u2c_nrf51mkit_if:
-=======
     sam3u2c_mkit_dk_dongle_nrf5x_if:
->>>>>>> ccb7aecb
         - *module_if
         - *module_hic_sam3u2c
         - records/board/mkit_dk_dongle_nrf5x.yaml
@@ -269,7 +265,26 @@
         - *module_if
         - *module_hic_lpc11u35
         - records/board/archlink.yaml
-<<<<<<< HEAD
+    lpc11u35_6lowpan_borderrouterusb_if:
+        - *module_if
+        - *module_hic_lpc11u35
+        - records/board/6LoWPAN_BorderRouterUSB.yaml
+    lpc11u35_6lowpan_borderrouterhat_if:
+        - *module_if
+        - *module_hic_lpc11u35
+        - records/board/6LoWPAN_BorderRouterHAT.yaml
+    lpc11u35_6lowpan_borderrouterethernet_if:
+        - *module_if
+        - *module_hic_lpc11u35
+        - records/board/6LoWPAN_BorderRouterETHERNET.yaml
+    lpc11u35_cocorico_if:
+        - *module_if
+        - *module_hic_lpc11u35
+        - records/board/cocorico.yaml
+    lpc11u35_gr_peach_if:
+        - *module_if
+        - *module_hic_lpc11u35
+        - records/board/gr-peach.yaml
     stm32f103xb_rblnano_if:
         - *module_if
         - *module_hic_stm32f103xb
@@ -289,26 +304,4 @@
     stlink_v2_nrf51822_if:
         - *module_if
         - *module_hic_stlink_v2_dongle
-        - records/board/stlink_v2_nrf51822.yaml
-=======
-    lpc11u35_6lowpan_borderrouterusb_if:
-        - *module_if
-        - *module_hic_lpc11u35
-        - records/board/6LoWPAN_BorderRouterUSB.yaml
-    lpc11u35_6lowpan_borderrouterhat_if:
-        - *module_if
-        - *module_hic_lpc11u35
-        - records/board/6LoWPAN_BorderRouterHAT.yaml
-    lpc11u35_6lowpan_borderrouterethernet_if:
-        - *module_if
-        - *module_hic_lpc11u35
-        - records/board/6LoWPAN_BorderRouterETHERNET.yaml
-    lpc11u35_cocorico_if:
-        - *module_if
-        - *module_hic_lpc11u35
-        - records/board/cocorico.yaml
-    lpc11u35_gr_peach_if:
-        - *module_if
-        - *module_hic_lpc11u35
-        - records/board/gr-peach.yaml
->>>>>>> ccb7aecb
+        - records/board/stlink_v2_nrf51822.yaml