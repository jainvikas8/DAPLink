--- conflicted
+++ resolved
@@ -468,16 +468,6 @@
                 DCB     BackDoorK4, BackDoorK5, BackDoorK6, BackDoorK7
                 DCB     FPROT0,     FPROT1,     FPROT2,     FPROT3
                 DCB     FSEC,       FOPT,       FEPROT,     FDPROT
-<<<<<<< HEAD
-                ELIF    :DEF:LOAD_WITH_BOOTLOADER
-                AREA    |.ARM.__at_0x8400|, CODE, READONLY
-                DCB     BackDoorK0, BackDoorK1, BackDoorK2, BackDoorK3
-                DCB     BackDoorK4, BackDoorK5, BackDoorK6, BackDoorK7
-                DCB     FPROT0,     FPROT1,     FPROT2,     FPROT3
-                DCB     FSEC,       FOPT,       FEPROT,     FDPROT
-                ENDIF
-=======
->>>>>>> ffe75a5a
 
                 AREA    |.text|, CODE, READONLY
 
